name: S3 to Redshift ETL Job Deployment
on:
  workflow_dispatch:
  push:
    paths:
      - 'terraform/modules/scripts/**'
    branches:
      - main
      - develop

permissions:
  contents: read
  id-token: write

jobs:
  deploy-glue:
    name: 'Deploy S3 to Redshift ETL Job'
    runs-on: ubuntu-latest
    environment: production
    defaults:
      run:
        shell: bash
    
    steps:
      - name: Configure AWS Credentials
        uses: aws-actions/configure-aws-credentials@v4
        with:
          role-to-assume: ${{ secrets.ROLE_TO_ASSUME }}
          aws-region: us-east-1
      
      - name: Checkout
        uses: actions/checkout@v4
      
      - name: Set up Python
        uses: actions/setup-python@v5
        with:
          python-version: '3.9'
      
      - name: Install dependencies
        run: |
          python -m pip install --upgrade pip
          pip install boto3 pytest pandas awswrangler
      
      - name: Upload Glue Script to S3
        run: |
          aws s3 cp terraform/modules/scripts/s3_to_redshift.py "s3://${CODE_BUCKET}/scripts/s3_to_redshift.py"
        env:
          CODE_BUCKET: ${{ secrets.CODE_BUCKET }}
      
      - name: Deploy Glue Job
        run: |
          aws glue update-job \
            --job-name "topdevs-${ENVIRONMENT}-s3-to-redshift-job" \
            --job-update '{
              "Role": "'${GLUE_ROLE_ARN}'",
              "Command": {
                "Name": "pythonshell",
                "ScriptLocation": "s3://'${CODE_BUCKET}'/scripts/s3_to_redshift.py",
                "PythonVersion": "3"
              },
              "GlueVersion": "1.0",
              "Timeout": 2880,
              "MaxRetries": 1,
              "DefaultArguments": {
                "--enable-continuous-cloudwatch-log": "true",
                "--source-bucket": "'${SOURCE_BUCKET}'",
                "--redshift-database": "'${REDSHIFT_DATABASE}'",
                "--redshift-schema": "'${REDSHIFT_SCHEMA}'",
                "--redshift-workgroup": "'${REDSHIFT_WORKGROUP}'",
                "--job-name": "topdevs-'${ENVIRONMENT}'-s3-to-redshift-job",
                "--enable-metrics": "true"
              }
            }'
        env:
          ENVIRONMENT: ${{ secrets.ENVIRONMENT }}
          CODE_BUCKET: ${{ secrets.CODE_BUCKET }}
          SOURCE_BUCKET: ${{ secrets.SOURCE_BUCKET }}
          REDSHIFT_DATABASE: ${{ secrets.REDSHIFT_DATABASE }}
          REDSHIFT_SCHEMA: ${{ secrets.REDSHIFT_SCHEMA }}
          REDSHIFT_WORKGROUP: ${{ secrets.REDSHIFT_WORKGROUP }}
<<<<<<< HEAD
          GLUE_ROLE_ARN: ${{ secrets.GLUE_SERVICE_ROLE }}
=======
          GLUE_ROLE_ARN: ${{ secrets.GLUE_SERVICE_ROLE}}
>>>>>>> a192705b
      
      - name: Verify Deployment
        run: |
          JOB_NAME="topdevs-${ENVIRONMENT}-s3-to-redshift-job"
          JOB_INFO=$(aws glue get-job --job-name "$JOB_NAME")
          echo "Verifying job configuration..."
          echo "$JOB_INFO" | jq .
          
          if [ $? -eq 0 ]; then
            echo "✅ Job deployment verified successfully"
          else
            echo "❌ Job verification failed"
            exit 1
          fi
        env:
          ENVIRONMENT: ${{ secrets.ENVIRONMENT }}<|MERGE_RESOLUTION|>--- conflicted
+++ resolved
@@ -78,11 +78,8 @@
           REDSHIFT_DATABASE: ${{ secrets.REDSHIFT_DATABASE }}
           REDSHIFT_SCHEMA: ${{ secrets.REDSHIFT_SCHEMA }}
           REDSHIFT_WORKGROUP: ${{ secrets.REDSHIFT_WORKGROUP }}
-<<<<<<< HEAD
           GLUE_ROLE_ARN: ${{ secrets.GLUE_SERVICE_ROLE }}
-=======
-          GLUE_ROLE_ARN: ${{ secrets.GLUE_SERVICE_ROLE}}
->>>>>>> a192705b
+
       
       - name: Verify Deployment
         run: |
