<<<<<<< HEAD

name: 'Terraform Plan'

on:
  push:
    branches: [ 'main' ]
  pull_request:
  workflow_call:
    secrets:
      ROLE_TO_ASSUME:
        required: true

permissions:
  contents: read
  id-token: write
  pull-requests: write

jobs:
  terraform:
    name: 'Terraform'
    runs-on: ubuntu-latest
    environment: production
    defaults:
      run:
        shell: bash
        working-directory: ./terraform
    env:
      GH_TOKEN: ${{ github.token }}
      TF_VAR_public_key: ${{ secrets.EC2_SSH_PUBLIC_KEY }}

    steps:
    # Checkout the repository to the GitHub Actions runner
    - name: Configure AWS Credentials
      uses: aws-actions/configure-aws-credentials@v4
      with:
        role-to-assume: ${{ secrets.ROLE_TO_ASSUME }}
        aws-region: us-east-1

    - name: Checkout
      uses: actions/checkout@v4

    # Install the latest version of Terraform CLI and configure the Terraform CLI configuration file with a Terraform Cloud user API token
    - name: Setup Terraform
      uses: hashicorp/setup-terraform@v3

    # Initialize a new or existing Terraform working directory by creating initial files, loading any remote state, downloading modules, etc.
    - name: Terraform Init
      run: terraform init

    # Checks that all Terraform configuration files adhere to a canonical format
    - name: Terraform Format
      run: terraform fmt -check

      # Terraform Plan
    - name: Terraform Plan
      id: plan
      run: |
        terraform plan -out=plan.tfplan
        terraform show -json plan.tfplan > /tmp/plan.json
        cat /tmp/plan.json

    - name: Setup OPA
      uses: open-policy-agent/setup-opa@v2
      with:
        version: latest

    - name: Run OPA Tests
      run: |
        opaout=$(opa eval --data ../policies/instance-policy.rego --input /tmp/plan.json "data.terraform.deny" | jq -r '.result[].expressions[].value[]')
        [ -z "$opaout" ] && exit 0 || echo "$opaout" && gh pr comment ${{ github.event.pull_request.number }} --body "### $opaout" && exit 1
=======

name: 'Terraform Plan'

on:
  push:
    branches: [ 'main' ]
  pull_request:
  workflow_call:
    secrets:
      ROLE_TO_ASSUME:
        required: true

permissions:
  contents: read
  id-token: write
  pull-requests: write

jobs:
  terraform:
    name: 'Terraform'
    runs-on: ubuntu-latest
    environment: production
    defaults:
      run:
        shell: bash
        working-directory: ./terraform
    env:
      GH_TOKEN: ${{ github.token }}
      TF_VAR_public_key: ${{ secrets.EC2_SSH_PUBLIC_KEY }}

    steps:
    # Checkout the repository to the GitHub Actions runner
    - name: Configure AWS Credentials
      uses: aws-actions/configure-aws-credentials@v4
      with:
        role-to-assume: ${{ secrets.ROLE_TO_ASSUME }}
        aws-region: us-east-1
    
    - name: Checkout
      uses: actions/checkout@v4

    # Install the latest version of Terraform CLI and configure the Terraform CLI configuration file with a Terraform Cloud user API token
    - name: Setup Terraform
      uses: hashicorp/setup-terraform@v3

    # Initialize a new or existing Terraform working directory by creating initial files, loading any remote state, downloading modules, etc.
    - name: Terraform Init
      run: terraform init

    # Checks that all Terraform configuration files adhere to a canonical format
    - name: Terraform Format
      run: terraform fmt -check

      # Terraform Plan
    - name: Terraform Plan
      id: plan
      run: |
        terraform plan -out=plan.tfplan
        terraform show -json plan.tfplan > /tmp/plan.json
        cat /tmp/plan.json

    - name: Setup OPA
      uses: open-policy-agent/setup-opa@v2
      with:
        version: latest

    - name: Run OPA Tests
      run: |
        opaout=$(opa eval --data ../policies/instance-policy.rego --input /tmp/plan.json "data.terraform.deny" | jq -r '.result[].expressions[].value[]')
        [ -z "$opaout" ] && exit 0 || echo "$opaout" && gh pr comment ${{ github.event.pull_request.number }} --body "### $opaout" && exit 1
>>>>>>> 92834745
<|MERGE_RESOLUTION|>--- conflicted
+++ resolved
@@ -1,75 +1,3 @@
-<<<<<<< HEAD
-
-name: 'Terraform Plan'
-
-on:
-  push:
-    branches: [ 'main' ]
-  pull_request:
-  workflow_call:
-    secrets:
-      ROLE_TO_ASSUME:
-        required: true
-
-permissions:
-  contents: read
-  id-token: write
-  pull-requests: write
-
-jobs:
-  terraform:
-    name: 'Terraform'
-    runs-on: ubuntu-latest
-    environment: production
-    defaults:
-      run:
-        shell: bash
-        working-directory: ./terraform
-    env:
-      GH_TOKEN: ${{ github.token }}
-      TF_VAR_public_key: ${{ secrets.EC2_SSH_PUBLIC_KEY }}
-
-    steps:
-    # Checkout the repository to the GitHub Actions runner
-    - name: Configure AWS Credentials
-      uses: aws-actions/configure-aws-credentials@v4
-      with:
-        role-to-assume: ${{ secrets.ROLE_TO_ASSUME }}
-        aws-region: us-east-1
-
-    - name: Checkout
-      uses: actions/checkout@v4
-
-    # Install the latest version of Terraform CLI and configure the Terraform CLI configuration file with a Terraform Cloud user API token
-    - name: Setup Terraform
-      uses: hashicorp/setup-terraform@v3
-
-    # Initialize a new or existing Terraform working directory by creating initial files, loading any remote state, downloading modules, etc.
-    - name: Terraform Init
-      run: terraform init
-
-    # Checks that all Terraform configuration files adhere to a canonical format
-    - name: Terraform Format
-      run: terraform fmt -check
-
-      # Terraform Plan
-    - name: Terraform Plan
-      id: plan
-      run: |
-        terraform plan -out=plan.tfplan
-        terraform show -json plan.tfplan > /tmp/plan.json
-        cat /tmp/plan.json
-
-    - name: Setup OPA
-      uses: open-policy-agent/setup-opa@v2
-      with:
-        version: latest
-
-    - name: Run OPA Tests
-      run: |
-        opaout=$(opa eval --data ../policies/instance-policy.rego --input /tmp/plan.json "data.terraform.deny" | jq -r '.result[].expressions[].value[]')
-        [ -z "$opaout" ] && exit 0 || echo "$opaout" && gh pr comment ${{ github.event.pull_request.number }} --body "### $opaout" && exit 1
-=======
 
 name: 'Terraform Plan'
 
@@ -139,5 +67,4 @@
     - name: Run OPA Tests
       run: |
         opaout=$(opa eval --data ../policies/instance-policy.rego --input /tmp/plan.json "data.terraform.deny" | jq -r '.result[].expressions[].value[]')
-        [ -z "$opaout" ] && exit 0 || echo "$opaout" && gh pr comment ${{ github.event.pull_request.number }} --body "### $opaout" && exit 1
->>>>>>> 92834745
+        [ -z "$opaout" ] && exit 0 || echo "$opaout" && gh pr comment ${{ github.event.pull_request.number }} --body "### $opaout" && exit 1