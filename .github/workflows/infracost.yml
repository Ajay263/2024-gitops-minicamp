<<<<<<< HEAD
name: 'Run Infracost'
on:
  pull_request:
    types: [opened, synchronize, closed]
jobs:
  infracost-pull-request-checks:
    name: Infracost Pull Request Checks
    if: github.event_name == 'pull_request' && (github.event.action == 'opened' || github.event.action == 'synchronize')
    runs-on: ubuntu-latest
    environment: production
    permissions:
      contents: read
      pull-requests: write # Required to post comments
    steps:
      - name: Setup Infracost
        uses: infracost/actions/setup@v3
        with:
          api-key: ${{ secrets.INFRACOST_API_KEY }}
      # Checkout the base branch of the pull request (e.g. main/master).
      - name: Checkout base branch
        uses: actions/checkout@v4
        with:
          ref: '${{ github.event.pull_request.base.ref }}'
      # Generate Infracost JSON file as the baseline.
      - name: Generate Infracost cost estimate baseline
        run: |
          infracost breakdown --path=. \
                              --format=json \
                              --out-file=/tmp/infracost-base.json
      # Checkout the current PR branch so we can create a diff.
      - name: Checkout PR branch
        uses: actions/checkout@v4
      # Generate an Infracost diff and save it to a JSON file.
      - name: Generate Infracost diff
        run: |
          infracost diff --path=. \
                          --format=json \
                          --compare-to=/tmp/infracost-base.json \
                          --out-file=/tmp/infracost.json
      - name: Post Infracost comment
        run: |
            infracost comment github --path=/tmp/infracost.json \
                                     --repo=$GITHUB_REPOSITORY \
                                     --github-token=${{ github.token }} \
                                     --pull-request=${{ github.event.pull_request.number }} \
                                     --behavior=update \
                                     --policy-path ./policies/cost.rego
=======
name: 'Run Infracost'
on:
  pull_request:
    types: [opened, synchronize, closed]
jobs:
  infracost-pull-request-checks:
    name: Infracost Pull Request Checks
    if: github.event_name == 'pull_request' && (github.event.action == 'opened' || github.event.action == 'synchronize')
    runs-on: ubuntu-latest
    environment: production
    permissions:
      contents: read
      pull-requests: write # Required to post comments
    steps:
      - name: Setup Infracost
        uses: infracost/actions/setup@v3
        with:
          api-key: ${{ secrets.INFRACOST_API_KEY }}
      # Checkout the base branch of the pull request (e.g. main/master).
      - name: Checkout base branch
        uses: actions/checkout@v4
        with:
          ref: '${{ github.event.pull_request.base.ref }}'
      # Generate Infracost JSON file as the baseline.
      - name: Generate Infracost cost estimate baseline
        run: |
          infracost breakdown --path=. \
                              --format=json \
                              --out-file=/tmp/infracost-base.json
      # Checkout the current PR branch so we can create a diff.
      - name: Checkout PR branch
        uses: actions/checkout@v4
      # Generate an Infracost diff and save it to a JSON file.
      - name: Generate Infracost diff
        run: |
          infracost diff --path=. \
                          --format=json \
                          --compare-to=/tmp/infracost-base.json \
                          --out-file=/tmp/infracost.json
      - name: Post Infracost comment
        run: |
            infracost comment github --path=/tmp/infracost.json \
                                     --repo=$GITHUB_REPOSITORY \
                                     --github-token=${{ github.token }} \
                                     --pull-request=${{ github.event.pull_request.number }} \
                                     --behavior=update \
                                     --policy-path ./policies/cost.rego

  
>>>>>>> 92834745
<|MERGE_RESOLUTION|>--- conflicted
+++ resolved
@@ -1,52 +1,3 @@
-<<<<<<< HEAD
-name: 'Run Infracost'
-on:
-  pull_request:
-    types: [opened, synchronize, closed]
-jobs:
-  infracost-pull-request-checks:
-    name: Infracost Pull Request Checks
-    if: github.event_name == 'pull_request' && (github.event.action == 'opened' || github.event.action == 'synchronize')
-    runs-on: ubuntu-latest
-    environment: production
-    permissions:
-      contents: read
-      pull-requests: write # Required to post comments
-    steps:
-      - name: Setup Infracost
-        uses: infracost/actions/setup@v3
-        with:
-          api-key: ${{ secrets.INFRACOST_API_KEY }}
-      # Checkout the base branch of the pull request (e.g. main/master).
-      - name: Checkout base branch
-        uses: actions/checkout@v4
-        with:
-          ref: '${{ github.event.pull_request.base.ref }}'
-      # Generate Infracost JSON file as the baseline.
-      - name: Generate Infracost cost estimate baseline
-        run: |
-          infracost breakdown --path=. \
-                              --format=json \
-                              --out-file=/tmp/infracost-base.json
-      # Checkout the current PR branch so we can create a diff.
-      - name: Checkout PR branch
-        uses: actions/checkout@v4
-      # Generate an Infracost diff and save it to a JSON file.
-      - name: Generate Infracost diff
-        run: |
-          infracost diff --path=. \
-                          --format=json \
-                          --compare-to=/tmp/infracost-base.json \
-                          --out-file=/tmp/infracost.json
-      - name: Post Infracost comment
-        run: |
-            infracost comment github --path=/tmp/infracost.json \
-                                     --repo=$GITHUB_REPOSITORY \
-                                     --github-token=${{ github.token }} \
-                                     --pull-request=${{ github.event.pull_request.number }} \
-                                     --behavior=update \
-                                     --policy-path ./policies/cost.rego
-=======
 name: 'Run Infracost'
 on:
   pull_request:
@@ -95,5 +46,4 @@
                                      --behavior=update \
                                      --policy-path ./policies/cost.rego
 
-  
->>>>>>> 92834745
+  