--- conflicted
+++ resolved
@@ -4,14 +4,6 @@
   outputs:
     prod:
       type: redshift
-<<<<<<< HEAD
-      host: "{{ env_var('REDSHIFT_HOST') }}"
-=======
-      host: nexabrands-redshift-workgroup.057116.us-east-1.redshift-serverless.amazonaws.com
-      user: dbt690
-      password: YourSecurePassw
->>>>>>> 9c8bb682
-      port: 5439
       dbname: nexabrands_datawarehouse
       user: "{{ env_var('REDSHIFT_USER') }}"
       password: "{{ env_var('REDSHIFT_PASSWORD') }}"
